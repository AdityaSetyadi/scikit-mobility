from ..utils import utils, constants
from ..core.trajectorydataframe import *
from sklearn.cluster import DBSCAN
import numpy as np
import inspect

kms_per_radian = 6371.0088   # Caution: this is only true at the Equator!
                             # This may cause problems at high latitudes.


def cluster(tdf, cluster_radius_km=0.1, min_samples=1):
    """Clustering of locations.
    
    Cluster the stops of each individual in a TrajDataFrame. The stops correspond to visits to the same location at different times, based on spatial proximity [RT2004]_. The clustering algorithm used is DBSCAN (by sklearn [DBSCAN]_).
    
    Parameters
    ----------
    tdf : TrajDataFrame
        the input TrajDataFrame that should contain the stops, i.e., the output of a `preprocessing.detection` function.

    cluster_radius_km : float, optional
        the parameter `eps` of the function sklearn.cluster.DBSCAN, in kilometers. The default is `0.1`.
        
    min_samples : int, optional
        the parameter `min_samples` of the function sklearn.cluster.DBSCAN indicating the minimum number of stops to form a cluster. The default is `1`.
    
    Returns
    -------
    TrajDataFrame
        a TrajDataFrame with the additional column 'cluster' containing the cluster labels. The stops that belong to the same cluster have the same label. The labels are integers corresponding to the ranks of clusters according to the frequency of visitation (the most visited cluster has label 0, the second most visited has label 1, etc.).
    
    Examples
    --------
    >>> import skmob
    >>> import pandas as pd
    >>> from skmob.preprocessing import detection, clustering
    >>> # read the trajectory data (GeoLife)
<<<<<<< HEAD
    >>> url = 'https://github.com/scikit-mobility/tutorials/blob/master/mda_masterbd2020/data/geolife_sample.txt.gz'
=======
    >>> url = skmob.utils.constants.GEOLIFE_SAMPLE
>>>>>>> 20ff6578
    >>> df = pd.read_csv(url, sep=',', compression='gzip')
    >>> tdf = skmob.TrajDataFrame(df, latitude='lat', longitude='lon', user_id='user', datetime='datetime')
    >>> print(tdf.head())
             lat         lng            datetime  uid
    0  39.984094  116.319236 2008-10-23 05:53:05    1
    1  39.984198  116.319322 2008-10-23 05:53:06    1
    2  39.984224  116.319402 2008-10-23 05:53:11    1
    3  39.984211  116.319389 2008-10-23 05:53:16    1
    4  39.984217  116.319422 2008-10-23 05:53:21    1
    >>> # detect the stops first
    >>> stdf = detection.stops(tdf, stop_radius_factor=0.5, minutes_for_a_stop=20.0, spatial_radius_km=0.2, leaving_time=True)
    >>> # cluster the stops
    >>> cstdf = clustering.cluster(stdf, cluster_radius_km=0.1, min_samples=1)
    >>> print(cstdf.head())
             lat         lng            datetime  uid    leaving_datetime  cluster
    0  39.978030  116.327481 2008-10-23 06:01:37    1 2008-10-23 10:32:53        0
    1  40.013820  116.306532 2008-10-23 11:10:19    1 2008-10-23 23:45:27        1
    2  39.978419  116.326870 2008-10-24 00:21:52    1 2008-10-24 01:47:30        0
    3  39.981166  116.308475 2008-10-24 02:02:31    1 2008-10-24 02:30:29       42
    4  39.981431  116.309902 2008-10-24 02:30:29    1 2008-10-24 03:16:35       41    
    >>> print(cstdf.parameters)
    {'detect': {'function': 'stops', 'stop_radius_factor': 0.5, 'minutes_for_a_stop': 20.0, 'spatial_radius_km': 0.2, 'leaving_time': True, 'no_data_for_minutes': 1000000000000.0, 'min_speed_kmh': None}, 'cluster': {'function': 'cluster', 'cluster_radius_km': 0.1, 'min_samples': 1}}

    References
    ----------
    .. [DBSCAN] DBSCAN implementation, scikit-learn, https://scikit-learn.org/stable/modules/generated/sklearn.cluster.DBSCAN.html
    .. [RT2004] Ramaswamy, H. & Toyama, K. (2004) Project Lachesis: parsing and modeling location histories. In International Conference on Geographic Information Science, 106-124, http://kentarotoyama.com/papers/Hariharan_2004_Project_Lachesis.pdf
    """
    # Sort
    tdf = tdf.sort_by_uid_and_datetime()

    # Save function arguments and values in a dictionary
    frame = inspect.currentframe()
    args, _, _, arg_values = inspect.getargvalues(frame)
    arguments = dict([('function', cluster.__name__)]+[(i, arg_values[i]) for i in args[1:]])

    groupby = []

    if utils.is_multi_user(tdf):
        groupby.append(constants.UID)
    # if utils.is_multi_trajectory(data):
    #     groupby.append(constants.TID)

    stops_df = tdf
    # stops_df = detection.stops(data, stop_radius_factor=0.5, \
    #         minutes_for_a_stop=20.0, spatial_radius=0.2, leaving_time=True)

    if len(groupby) > 0:
        # Apply cluster stops to each group of points
        ctdf = stops_df.groupby(groupby, group_keys=False, as_index=False).apply(_cluster_trajectory,
                                cluster_radius_km=cluster_radius_km, min_samples=min_samples).reset_index(drop=True)
    else:
        ctdf = _cluster_trajectory(stops_df, cluster_radius_km=cluster_radius_km, min_samples=min_samples).reset_index(drop=True)

    # TODO: remove the following line when issue #71 (Preserve the TrajDataFrame index during preprocessing operations) is solved.
    ctdf.reset_index(inplace=True, drop=True)

    ctdf.parameters = tdf.parameters
    ctdf.set_parameter(constants.CLUSTERING_PARAMS, arguments)
    return ctdf


def _cluster_trajectory(tdf, cluster_radius_km, min_samples):
    # From dataframe convert to numpy matrix
    lat_lng_dtime_other = list(utils.to_matrix(tdf))
    columns_order = list(tdf.columns)

    l2x, cluster_IDs = _cluster_array(lat_lng_dtime_other, cluster_radius_km, min_samples)

    clusters_df = nparray_to_trajdataframe(lat_lng_dtime_other, utils.get_columns(tdf), {})
    # Put back to the original order
    clusters_df = clusters_df[columns_order]

    clusters_df.loc[:, 'cluster'] = cluster_IDs

    return clusters_df


def group_by_label(X, labels):
    """
     return a dictionary 'l2x' in which the elements 'x' of list 'X'
     are grouped according to 'labels'
    """
    l2x = dict([(l ,[]) for l in set(labels)])
    for x ,l in list(zip(X ,labels)):
        l2x[l] += [x]
    return l2x


def _cluster_array(lat_lng_dtime_other, cluster_radius_km, min_samples, verbose=False):

    X = np.array([[point[0], point[1]] for point in lat_lng_dtime_other])

    # Compute DBSCAN
    eps_rad = cluster_radius_km / kms_per_radian

    db = DBSCAN(eps=eps_rad, min_samples=min_samples, algorithm='ball_tree', metric='haversine')
    clus = db.fit(np.radians(X))
    # core_samples = clus.core_sample_indices_
    labels = clus.labels_

    # Number of clusters in labels, ignoring noise if present.
    n_clusters_ = len(set(labels)) - (1 if -1 in labels else 0)

    if verbose:
        print('Estimated number of clusters: %d' % n_clusters_)
    l02x = group_by_label(X, labels)

    # Map cluster index to most frequent location: label2fml
    c2mfl = dict([(c[1] ,i) for i ,c in \
                  enumerate(sorted([[len(v) ,l] for l ,v in l02x.items() if l> -0.5], reverse=True))])
    c2mfl[-1] = -1
    l2x = dict([(c2mfl[k], v) for k, v in l02x.items() if k > -0.5])
    try:
        l2x[-1] = l02x[-1.]
    except KeyError:
        pass

    return l2x, [c2mfl[k] for k in labels]<|MERGE_RESOLUTION|>--- conflicted
+++ resolved
@@ -35,11 +35,7 @@
     >>> import pandas as pd
     >>> from skmob.preprocessing import detection, clustering
     >>> # read the trajectory data (GeoLife)
-<<<<<<< HEAD
-    >>> url = 'https://github.com/scikit-mobility/tutorials/blob/master/mda_masterbd2020/data/geolife_sample.txt.gz'
-=======
     >>> url = skmob.utils.constants.GEOLIFE_SAMPLE
->>>>>>> 20ff6578
     >>> df = pd.read_csv(url, sep=',', compression='gzip')
     >>> tdf = skmob.TrajDataFrame(df, latitude='lat', longitude='lon', user_id='user', datetime='datetime')
     >>> print(tdf.head())
@@ -151,7 +147,6 @@
     # Map cluster index to most frequent location: label2fml
     c2mfl = dict([(c[1] ,i) for i ,c in \
                   enumerate(sorted([[len(v) ,l] for l ,v in l02x.items() if l> -0.5], reverse=True))])
-    c2mfl[-1] = -1
     l2x = dict([(c2mfl[k], v) for k, v in l02x.items() if k > -0.5])
     try:
         l2x[-1] = l02x[-1.]
